# Hello World AVS

Welcome to the Hello World AVS.

This project shows you the simplest functionality you can expect from an AVS.

It will give you a concrete understanding of the basic components.

![hello-world-png](./assets/hello-world-diagram.png)

There are 5 steps to this AVS:
- AVS consumer requests a "Hello World" message to be generated and signed
- AVS takes on the request by emitting an event for operators to pick up the request
- any operator who is staked to serve this AVS takes this request, generates this message and signs it
- the operator submits this message with their signature back to the AVS
- *if the operator is in fact registered to the AVS and has the minimum needed stake, the submission is accepted*

That's it. This simple flow highlights some of the core mechanics of how AVSs work.

Where additional sophistication with AVSs come into the picture:
- the nature of the request is more sophisicated than generating a constant string
- the operators might need to coordinate with each other
- the type of signature is different based on the constraints of the service
- the type and amount of security used to secure the AVS
- and so on...

## Quick Start

### Dependencies

1. [npm](https://docs.npmjs.com/downloading-and-installing-node-js-and-npm)
2. [Foundry](https://getfoundry.sh/)
3. [Docker](https://www.docker.com/get-started/)

<<<<<<< HEAD
### Go lang Steps
=======
Following NodeJS packages:
1. tcs
1. ethers

### Steps
>>>>>>> ef0dc2f8

1. Make sure Docker is running
2. Run `yarn install`
3. Run `make start-chain-with-contracts-deployed`
    * This will build the contracts, start an Anvil chain, deploy the contracts to it, and leaves the chain running in the current terminal
4. Open new terminal tab and run `make start-operator`
    * This will compile the AVS software and start monitering new tasks
5. Open new terminal tab and run `make spam-tasks` (Optional)
    * This will spam the AVS with random names every 15 seconds

## Rust lang Steps

## Anvil 

To use the Rust Lang on local anvil chain , copy the env paramters without the `rust`
namespace  to the ones with the `rust` namespace.

1. Run `make start-chain-with-contracts-deployed`
   2.1 This will build the contracts, start an Anvil chain, deploy the contracts to it, and leaves the chain running in the current terminal

2. Run `cargo run --bin start_operator`

3. Run `cargo run --bin spam_tasks`


## Holesky Testnet

1. Run `cargo run --bin start_operator`

2. Run `cargo run --bin spam_tasks `


## Extensions

- Operator needs a minimum stake amount to make submissions
- Add another strategy to the AVS
- Operator must respond within a certain number of blocks<|MERGE_RESOLUTION|>--- conflicted
+++ resolved
@@ -32,15 +32,12 @@
 2. [Foundry](https://getfoundry.sh/)
 3. [Docker](https://www.docker.com/get-started/)
 
-<<<<<<< HEAD
-### Go lang Steps
-=======
+
 Following NodeJS packages:
 1. tcs
 1. ethers
 
-### Steps
->>>>>>> ef0dc2f8
+### Go lang Steps
 
 1. Make sure Docker is running
 2. Run `yarn install`
